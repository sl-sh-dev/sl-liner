use std::cmp;
use std::cmp::Ordering;
use std::fmt::{self, Write};
use std::io;
use termion::{self, clear, color, cursor};

use super::complete::Completer;
use crate::context::ColorClosure;
use crate::event::*;
use crate::util;
use crate::Buffer;
use crate::History;

/// User-defined prompt.
///
/// # Examples
///
/// You simply define a static prompt that holds a string.
/// The prefix and suffix fields are intended for keybinds to change the
/// prompt (ie the mode in vi).
/// ```
/// # use liner::Prompt;
/// let prompt = Prompt::from("prompt$ ");
/// assert_eq!(&prompt.to_string(), "prompt$ ");
/// ```
pub struct Prompt {
    pub prefix: Option<String>,
    pub prompt: String,
    pub suffix: Option<String>,
}

impl Prompt {
    /// Constructs a static prompt.
    pub fn from<P: Into<String>>(prompt: P) -> Self {
        Prompt {
            prefix: None,
            prompt: prompt.into(),
            suffix: None,
        }
    }

    pub fn prefix(&self) -> &str {
        match &self.prefix {
            Some(prefix) => prefix,
            None => "",
        }
    }

    pub fn suffix(&self) -> &str {
        match &self.suffix {
            Some(suffix) => suffix,
            None => "",
        }
    }
}

impl fmt::Display for Prompt {
    fn fmt(&self, f: &mut fmt::Formatter<'_>) -> fmt::Result {
        write!(f, "{}{}{}", self.prefix(), self.prompt, self.suffix())
    }
}

/// Represents the position of the cursor relative to words in the buffer.
#[derive(Debug, Clone, Copy, PartialEq, Eq)]
pub enum CursorPosition {
    /// The cursor is in the word with the specified index.
    InWord(usize),

    /// The cursor is on the left edge of the word with the specified index.
    /// For example: `abc |hi`, where `|` is the cursor.
    OnWordLeftEdge(usize),

    /// The cursor is on the right edge of the word with the specified index.
    /// For example: `abc| hi`, where `|` is the cursor.
    OnWordRightEdge(usize),

    /// The cursor is not in contact with any word. Each `Option<usize>` specifies the index of the
    /// closest word to the left and right, respectively, or `None` if there is no word on that side.
    InSpace(Option<usize>, Option<usize>),
}

impl CursorPosition {
    pub fn get(cursor: usize, words: &[(usize, usize)]) -> CursorPosition {
        use CursorPosition::*;

        if words.is_empty() {
            return InSpace(None, None);
        } else if cursor == words[0].0 {
            return OnWordLeftEdge(0);
        } else if cursor < words[0].0 {
            return InSpace(None, Some(0));
        }

        for (i, &(start, end)) in words.iter().enumerate() {
            if start == cursor {
                return OnWordLeftEdge(i);
            } else if end == cursor {
                return OnWordRightEdge(i);
            } else if start < cursor && cursor < end {
                return InWord(i);
            } else if cursor < start {
                return InSpace(Some(i - 1), Some(i));
            }
        }

        InSpace(Some(words.len() - 1), None)
    }
}

/// The core line editor. Displays and provides editing for history and the new buffer.
pub struct Editor<'a> {
    prompt: Prompt,
    out: &'a mut dyn io::Write,
    history: &'a mut History,
    word_divider_fn: &'a dyn Fn(&Buffer) -> Vec<(usize, usize)>,
    buf: &'a mut String,

    // A closure that is evaluated just before we write to out.
    // This allows us to do custom syntax highlighting and other fun stuff.
    closure: Option<ColorClosure>,
    // Use the closure if it is set.
    use_closure: bool,
    // Last string that was colorized and last colorized version.
    color_lines: Option<(String, String)>,

    // The location of the cursor. Note that the cursor does not lie on a char, but between chars.
    // So, if `cursor == 0` then the cursor is before the first char,
    // and if `cursor == 1` ten the cursor is after the first char and before the second char.
    cursor: usize,

    // Buffer for the new line (ie. not from editing history)
    new_buf: Buffer,

    // Buffer to use when editing history so we do not overwrite it.
    hist_buf: Buffer,
    hist_buf_valid: bool,

    // None if we're on the new buffer, else the index of history
    cur_history_loc: Option<usize>,

    // The line of the cursor relative to the prompt. 1-indexed.
    // So if the cursor is on the same line as the prompt, `term_cursor_line == 1`.
    // If the cursor is on the line below the prompt, `term_cursor_line == 2`.
    term_cursor_line: usize,

    // The next completion to suggest, or none
    show_completions_hint: Option<(Vec<String>, Option<usize>)>,

    // Show autosuggestions based on history
    show_autosuggestions: bool,

    // if set, the cursor will not be allow to move one past the end of the line, this is necessary
    // for Vi's normal mode.
    pub no_eol: bool,

    reverse_search: bool,
    forward_search: bool,
    buffer_changed: bool,

    history_subset_index: Vec<usize>,
    history_subset_loc: Option<usize>,

    autosuggestion: Option<Buffer>,

    history_fresh: bool,
}

macro_rules! cur_buf_mut {
    ($s:expr) => {{
        $s.buffer_changed = true;
        match $s.cur_history_loc {
            Some(i) => {
                if !$s.hist_buf_valid {
                    $s.hist_buf.copy_buffer(&$s.history[i].into());
                    $s.hist_buf_valid = true;
                }
                &mut $s.hist_buf
            }
            _ => &mut $s.new_buf,
        }
    }};
}

macro_rules! cur_buf {
    ($s:expr) => {
        match $s.cur_history_loc {
            Some(_) if $s.hist_buf_valid => &$s.hist_buf,
            //Some(i) => &$s.history[i],
            _ => &$s.new_buf,
        }
    };
}

fn fmt_io_err(err: std::fmt::Error) -> io::Error {
    let msg = format!("{}", err);
    io::Error::new(io::ErrorKind::Other, msg)
}

impl<'a> Editor<'a> {
    pub fn new(
        out: &'a mut dyn io::Write,
        prompt: Prompt,
        f: Option<ColorClosure>,
        history: &'a mut History,
        word_divider_fn: &'a dyn Fn(&Buffer) -> Vec<(usize, usize)>,
        buf: &'a mut String,
    ) -> io::Result<Self> {
        Editor::new_with_init_buffer(out, prompt, f, history, word_divider_fn, buf, Buffer::new())
    }

    pub fn new_with_init_buffer<B: Into<Buffer>>(
        out: &'a mut dyn io::Write,
        prompt: Prompt,
        f: Option<ColorClosure>,
        history: &'a mut History,
        word_divider_fn: &'a dyn Fn(&Buffer) -> Vec<(usize, usize)>,
        buf: &'a mut String,
        buffer: B,
    ) -> io::Result<Self> {
        out.write_all("⏎".as_bytes())?;
        for _ in 0..(util::terminal_width().unwrap_or(80) - 1) {
            out.write_all(b" ")?; // if the line is not empty, overflow on next line
        }
<<<<<<< HEAD
        out.write_all(b"\r")?;
=======
        out.write_all("\r \r".as_bytes())?; // Erase the "⏎" if nothing overwrites it
>>>>>>> 616e6165
        let Prompt {
            prefix,
            mut prompt,
            suffix,
        } = prompt;
        for (i, pline) in prompt.split('\n').enumerate() {
            if i > 0 {
                out.write_all(b"\r\n")?;
            }
            out.write_all(pline.as_bytes())?;
        }
        if let Some(index) = prompt.rfind('\n') {
            prompt = prompt.split_at(index + 1).1.into()
        }
        let prompt = Prompt {
            prefix,
            prompt,
            suffix,
        };
        let mut ed = Editor {
            prompt,
            cursor: 0,
            out,
            closure: f,
            use_closure: true,
            color_lines: None,
            new_buf: buffer.into(),
            hist_buf: Buffer::new(),
            hist_buf_valid: false,
            cur_history_loc: None,
            history,
            word_divider_fn,
            buf,
            show_completions_hint: None,
            show_autosuggestions: true,
            term_cursor_line: 1,
            no_eol: false,
            reverse_search: false,
            forward_search: false,
            buffer_changed: false,
            history_subset_index: vec![],
            history_subset_loc: None,
            autosuggestion: None,
            history_fresh: false,
        };

        if !ed.new_buf.is_empty() {
            ed.move_cursor_to_end_of_line()?;
        }
        ed.display()?;
        Ok(ed)
    }

    pub fn set_closure(&mut self, closure: ColorClosure) -> &mut Self {
        self.closure = Some(closure);
        self
    }

    pub fn use_closure(&mut self, use_closure: bool) {
        self.use_closure = use_closure;
    }

    fn is_search(&self) -> bool {
        self.reverse_search || self.forward_search
    }

    fn clear_search(&mut self) {
        self.reverse_search = false;
        self.forward_search = false;
        self.history_subset_loc = None;
        self.history_subset_index.clear();
    }

    /// None if we're on the new buffer, else the index of history
    pub fn current_history_location(&self) -> Option<usize> {
        self.cur_history_loc
    }

    pub fn get_words_and_cursor_position(&self) -> (Vec<(usize, usize)>, CursorPosition) {
        let word_fn = &self.word_divider_fn;
        let words = word_fn(cur_buf!(self));
        let pos = CursorPosition::get(self.cursor, &words);
        (words, pos)
    }

    pub fn history(&mut self) -> &mut History {
        self.history
    }

    pub fn cursor(&self) -> usize {
        self.cursor
    }

    // XXX: Returning a bool to indicate doneness is a bit awkward, maybe change it
    pub fn handle_newline(&mut self) -> io::Result<bool> {
        self.history_fresh = false;
        if self.is_search() {
            self.accept_autosuggestion()?;
        }
        self.clear_search();
        if self.show_completions_hint.is_some() {
            self.show_completions_hint = None;
            return Ok(false);
        }

        let char_before_cursor = cur_buf!(self).char_before(self.cursor);
        if char_before_cursor == Some('\\') {
            // self.insert_after_cursor('\r')?;
            self.insert_after_cursor('\n')?;
            Ok(false)
        } else {
            self.cursor = cur_buf!(self).num_chars();
            self._display(false)?;
            self.out.write_all(b"\r\n")?;
            self.show_completions_hint = None;
            Ok(true)
        }
    }

    fn search_history_loc(&self) -> Option<usize> {
        self.history_subset_loc
            .and_then(|i| self.history_subset_index.get(i).cloned())
    }

    fn freshen_history(&mut self) {
        if !self.history_fresh && self.history.load_history(false).is_ok() {
            self.history_fresh = true;
        }
    }

    /// Refresh incremental search, either when started or when the buffer changes.
    fn refresh_search(&mut self, forward: bool) {
        let search_history_loc = self.search_history_loc();
        self.history_subset_index = self.history.search_index(&self.new_buf.to_string());
        if !self.history_subset_index.is_empty() {
            self.history_subset_loc = if forward {
                Some(0)
            } else {
                Some(self.history_subset_index.len() - 1)
            };
            if let Some(target_loc) = search_history_loc {
                for (i, history_loc) in self.history_subset_index.iter().enumerate() {
                    if target_loc <= *history_loc {
                        if forward || target_loc == *history_loc || i == 0 {
                            self.history_subset_loc = Some(i);
                        } else {
                            self.history_subset_loc = Some(i - 1);
                        }
                        break;
                    }
                }
            }
        } else {
            self.history_subset_loc = None;
        }

        self.reverse_search = !forward;
        self.forward_search = forward;
        self.cur_history_loc = None;
        self.hist_buf_valid = false;
        self.buffer_changed = false;
    }

    /// Begin or continue a search through history.  If forward is true then start at top (or
    /// current_history_loc if set). If started with forward true then incremental search goes
    /// forward (top to bottom) other wise reverse (bottom to top).  It is valid to continue a
    /// search with forward changed (i.e. reverse search direction for one result).
    pub fn search(&mut self, forward: bool) -> io::Result<()> {
        if !self.is_search() {
            self.freshen_history();
            self.refresh_search(forward);
        } else if !self.history_subset_index.is_empty() {
            self.history_subset_loc = if let Some(p) = self.history_subset_loc {
                if forward {
                    if p < self.history_subset_index.len() - 1 {
                        Some(p + 1)
                    } else {
                        Some(0)
                    }
                } else if p > 0 {
                    Some(p - 1)
                } else {
                    Some(self.history_subset_index.len() - 1)
                }
            } else {
                None
            };
        }
        self.display()?;
        Ok(())
    }

    pub fn flush(&mut self) -> io::Result<()> {
        self.out.flush()
    }

    /// Attempts to undo an action on the current buffer.
    ///
    /// Returns `Ok(true)` if an action was undone.
    /// Returns `Ok(false)` if there was no action to undo.
    pub fn undo(&mut self) -> io::Result<bool> {
        let did = cur_buf_mut!(self).undo();
        if did {
            self.move_cursor_to_end_of_line()?;
        } else {
            self.display()?;
        }
        Ok(did)
    }

    pub fn redo(&mut self) -> io::Result<bool> {
        let did = cur_buf_mut!(self).redo();
        if did {
            self.move_cursor_to_end_of_line()?;
        } else {
            self.display()?;
        }
        Ok(did)
    }

    pub fn revert(&mut self) -> io::Result<bool> {
        let did = cur_buf_mut!(self).revert();
        if did {
            self.move_cursor_to_end_of_line()?;
        } else {
            self.display()?;
        }
        Ok(did)
    }

    fn print_completion_list(
        completions: &[String],
        highlighted: Option<usize>,
        output_buf: &mut String,
    ) -> io::Result<usize> {
        use std::cmp::max;

        let (w, _) = termion::terminal_size()?;

        // XXX wide character support
        let max_word_size = completions.iter().fold(1, |m, x| max(m, x.chars().count()));
        let cols = max(1, w as usize / (max_word_size));
        let col_width = 2 + w as usize / cols;
        let cols = max(1, w as usize / col_width);

        let lines = completions.len() / cols;

        let mut i = 0;
        for (index, com) in completions.iter().enumerate() {
            match i.cmp(&cols) {
                Ordering::Greater => unreachable!(),
                Ordering::Less => {}
                Ordering::Equal => {
                    output_buf.push_str("\r\n");
                    i = 0;
                }
            }

            if Some(index) == highlighted {
                write!(
                    output_buf,
                    "{}{}",
                    color::Black.fg_str(),
                    color::White.bg_str()
                )
                .map_err(fmt_io_err)?;
            }
            write!(output_buf, "{:<1$}", com, col_width).map_err(fmt_io_err)?;
            if Some(index) == highlighted {
                write!(
                    output_buf,
                    "{}{}",
                    color::Reset.bg_str(),
                    color::Reset.fg_str()
                )
                .map_err(fmt_io_err)?;
            }

            i += 1;
        }

        Ok(lines)
    }

    pub fn skip_completions_hint(&mut self) {
        self.show_completions_hint = None;
    }

    pub fn complete(&mut self, handler: &mut dyn Completer) -> io::Result<()> {
        handler.on_event(Event::new(self, EventKind::BeforeComplete));

        if let Some((completions, i_in)) = self.show_completions_hint.take() {
            let i = i_in.map_or(0, |i| (i + 1) % completions.len());

            match i_in {
                Some(x) if cur_buf!(self) == &Buffer::from(&completions[x][..]) => {
                    cur_buf_mut!(self).truncate(0);
                    self.cursor = 0;
                }
                _ => self.delete_word_before_cursor(false)?,
            }
            self.insert_str_after_cursor(&completions[i])?;

            self.show_completions_hint = Some((completions, Some(i)));
        }
        if self.show_completions_hint.is_some() {
            self.display()?;
            return Ok(());
        }

        let (word, completions) = {
            let word_range = self.get_word_before_cursor(false);
            let buf = cur_buf_mut!(self);

            let word = match word_range {
                Some((start, end)) => buf.range(start, end),
                None => "".into(),
            };

            let mut completions = handler.completions(word.as_ref());
            completions.sort();
            completions.dedup();
            (word, completions)
        };

        if completions.is_empty() {
            // Do nothing.
            self.show_completions_hint = None;
            Ok(())
        } else if completions.len() == 1 {
            self.show_completions_hint = None;
            self.delete_word_before_cursor(false)?;
            self.insert_str_after_cursor(completions[0].as_ref())
        } else {
            let common_prefix = util::find_longest_common_prefix(
                &completions
                    .iter()
                    .map(|x| x.chars().collect())
                    .collect::<Vec<Vec<char>>>()[..],
            );

            if let Some(p) = common_prefix {
                let s = p.iter().cloned().collect::<String>();

                if s.len() > word.len() && s.starts_with(&word[..]) {
                    self.delete_word_before_cursor(false)?;
                    return self.insert_str_after_cursor(s.as_ref());
                }
            }

            self.show_completions_hint = Some((completions, None));
            self.display()?;

            Ok(())
        }
    }

    fn get_word_before_cursor(&self, ignore_space_before_cursor: bool) -> Option<(usize, usize)> {
        let (words, pos) = self.get_words_and_cursor_position();
        match pos {
            CursorPosition::InWord(i) => Some(words[i]),
            CursorPosition::InSpace(Some(i), _) => {
                if ignore_space_before_cursor {
                    Some(words[i])
                } else {
                    None
                }
            }
            CursorPosition::InSpace(None, _) => None,
            CursorPosition::OnWordLeftEdge(i) => {
                if ignore_space_before_cursor && i > 0 {
                    Some(words[i - 1])
                } else {
                    None
                }
            }
            CursorPosition::OnWordRightEdge(i) => Some(words[i]),
        }
    }

    /// Deletes the word preceding the cursor.
    /// If `ignore_space_before_cursor` is true and there is space directly before the cursor,
    /// this method ignores that space until it finds a word.
    /// If `ignore_space_before_cursor` is false and there is space directly before the cursor,
    /// nothing is deleted.
    pub fn delete_word_before_cursor(
        &mut self,
        ignore_space_before_cursor: bool,
    ) -> io::Result<()> {
        if let Some((start, _)) = self.get_word_before_cursor(ignore_space_before_cursor) {
            let moved = cur_buf_mut!(self).remove(start, self.cursor);
            self.cursor -= moved;
        }
        self.display()
    }

    /// Clears the screen then prints the prompt and current buffer.
    pub fn clear(&mut self) -> io::Result<()> {
        write!(&mut self.buf, "{}{}", clear::All, cursor::Goto(1, 1)).map_err(fmt_io_err)?;

        self.term_cursor_line = 1;
        self.clear_search();
        self.display()
    }

    /// Move up (backwards) in history.
    pub fn move_up(&mut self) -> io::Result<()> {
        if self.is_search() {
            self.search(false)
        } else {
            self.hist_buf_valid = false;
            self.freshen_history();
            if self.new_buf.num_chars() > 0 {
                match self.history_subset_loc {
                    Some(i) if i > 0 => {
                        self.history_subset_loc = Some(i - 1);
                        self.cur_history_loc = Some(self.history_subset_index[i - 1]);
                    }
                    None => {
                        self.history_subset_index =
                            self.history.get_history_subset(&self.new_buf.to_string());
                        if !self.history_subset_index.is_empty() {
                            self.history_subset_loc = Some(self.history_subset_index.len() - 1);
                            self.cur_history_loc = Some(
                                self.history_subset_index[self.history_subset_index.len() - 1],
                            );
                        }
                    }
                    _ => (),
                }
            } else {
                match self.cur_history_loc {
                    Some(i) if i > 0 => self.cur_history_loc = Some(i - 1),
                    None if !self.history.is_empty() => {
                        self.cur_history_loc = Some(self.history.len() - 1)
                    }
                    _ => (),
                }
            }
            self.hist_buf_valid = false;
            cur_buf_mut!(self);
            self.move_cursor_to_end_of_line()
        }
    }

    /// Move down (forwards) in history, or to the new buffer if we reach the end of history.
    pub fn move_down(&mut self) -> io::Result<()> {
        if self.is_search() {
            self.search(true)
        } else {
            self.hist_buf_valid = false;
            if self.new_buf.num_chars() > 0 {
                if let Some(i) = self.history_subset_loc {
                    if i < self.history_subset_index.len() - 1 {
                        self.history_subset_loc = Some(i + 1);
                        self.cur_history_loc = Some(self.history_subset_index[i + 1]);
                    } else {
                        self.cur_history_loc = None;
                        self.history_subset_loc = None;
                        self.history_subset_index.clear();
                        self.history_fresh = false;
                    }
                }
            } else {
                match self.cur_history_loc.take() {
                    Some(i) if i < self.history.len() - 1 => self.cur_history_loc = Some(i + 1),
                    _ => self.history_fresh = false,
                }
            }
            self.hist_buf_valid = false;
            cur_buf_mut!(self);
            self.move_cursor_to_end_of_line()
        }
    }

    /// Moves to the start of history (ie. the earliest history entry).
    pub fn move_to_start_of_history(&mut self) -> io::Result<()> {
        self.hist_buf_valid = false;
        if self.history.is_empty() {
            self.cur_history_loc = None;
            self.hist_buf_valid = false;
            self.display()
        } else {
            self.cur_history_loc = Some(0);
            self.hist_buf_valid = false;
            cur_buf_mut!(self);
            self.move_cursor_to_end_of_line()
        }
    }

    /// Moves to the end of history (ie. the new buffer).
    pub fn move_to_end_of_history(&mut self) -> io::Result<()> {
        self.hist_buf_valid = false;
        if self.cur_history_loc.is_some() {
            self.cur_history_loc = None;
            self.hist_buf_valid = false;
            self.move_cursor_to_end_of_line()
        } else {
            self.display()
        }
    }

    /// Inserts a string directly after the cursor, moving the cursor to the right.
    ///
    /// Note: it is more efficient to call `insert_chars_after_cursor()` directly.
    pub fn insert_str_after_cursor(&mut self, s: &str) -> io::Result<()> {
        self.insert_chars_after_cursor(&s.chars().collect::<Vec<char>>()[..])
    }

    /// Inserts a character directly after the cursor, moving the cursor to the right.
    pub fn insert_after_cursor(&mut self, c: char) -> io::Result<()> {
        self.insert_chars_after_cursor(&[c])
    }

    /// Inserts characters directly after the cursor, moving the cursor to the right.
    pub fn insert_chars_after_cursor(&mut self, cs: &[char]) -> io::Result<()> {
        {
            let buf = cur_buf_mut!(self);
            buf.insert(self.cursor, cs);
        }

        self.cursor += cs.len();
        self.display()
    }

    /// Deletes the character directly before the cursor, moving the cursor to the left.
    /// If the cursor is at the start of the line, nothing happens.
    pub fn delete_before_cursor(&mut self) -> io::Result<()> {
        if self.cursor > 0 {
            let buf = cur_buf_mut!(self);
            buf.remove(self.cursor - 1, self.cursor);
            self.cursor -= 1;
        }

        self.display()
    }

    /// Deletes the character directly after the cursor. The cursor does not move.
    /// If the cursor is at the end of the line, nothing happens.
    pub fn delete_after_cursor(&mut self) -> io::Result<()> {
        {
            let buf = cur_buf_mut!(self);

            if self.cursor < buf.num_chars() {
                buf.remove(self.cursor, self.cursor + 1);
            }
        }
        self.display()
    }

    /// Deletes every character preceding the cursor until the beginning of the line.
    pub fn delete_all_before_cursor(&mut self) -> io::Result<()> {
        cur_buf_mut!(self).remove(0, self.cursor);
        self.cursor = 0;
        self.display()
    }

    /// Deletes every character after the cursor until the end of the line.
    pub fn delete_all_after_cursor(&mut self) -> io::Result<()> {
        {
            let buf = cur_buf_mut!(self);
            buf.truncate(self.cursor);
        }
        self.display()
    }

    /// Deletes every character from the cursor until the given position.
    pub fn delete_until(&mut self, position: usize) -> io::Result<()> {
        {
            let buf = cur_buf_mut!(self);
            buf.remove(
                cmp::min(self.cursor, position),
                cmp::max(self.cursor, position),
            );
            self.cursor = cmp::min(self.cursor, position);
        }
        self.display()
    }

    /// Deletes every character from the cursor until the given position, inclusive.
    pub fn delete_until_inclusive(&mut self, position: usize) -> io::Result<()> {
        {
            let buf = cur_buf_mut!(self);
            buf.remove(
                cmp::min(self.cursor, position),
                cmp::max(self.cursor + 1, position + 1),
            );
            self.cursor = cmp::min(self.cursor, position);
        }
        self.display()
    }

    /// Moves the cursor to the left by `count` characters.
    /// The cursor will not go past the start of the buffer.
    pub fn move_cursor_left(&mut self, mut count: usize) -> io::Result<()> {
        if count > self.cursor {
            count = self.cursor;
        }

        self.cursor -= count;

        self.display()
    }

    /// Moves the cursor to the right by `count` characters.
    /// The cursor will not go past the end of the buffer.
    pub fn move_cursor_right(&mut self, mut count: usize) -> io::Result<()> {
        {
            let buf = cur_buf!(self);

            if count > buf.num_chars() - self.cursor {
                count = buf.num_chars() - self.cursor;
            }

            self.cursor += count;
        }

        self.display()
    }

    /// Moves the cursor to `pos`. If `pos` is past the end of the buffer, it will be clamped.
    pub fn move_cursor_to(&mut self, pos: usize) -> io::Result<()> {
        self.cursor = pos;
        let buf_len = cur_buf!(self).num_chars();
        if self.cursor > buf_len {
            self.cursor = buf_len;
        }
        self.display()
    }

    /// Moves the cursor to the start of the line.
    pub fn move_cursor_to_start_of_line(&mut self) -> io::Result<()> {
        self.cursor = 0;
        self.display()
    }

    /// Moves the cursor to the end of the line.
    pub fn move_cursor_to_end_of_line(&mut self) -> io::Result<()> {
        self.cursor = cur_buf!(self).num_chars();
        self.display()
    }

    pub fn cursor_is_at_end_of_line(&self) -> bool {
        let num_chars = cur_buf!(self).num_chars();
        if self.no_eol {
            self.cursor == num_chars - 1
        } else {
            self.cursor == num_chars
        }
    }

    ///  Returns a reference to the current buffer being edited.
    /// This may be the new buffer or a buffer from history.
    pub fn current_buffer(&self) -> &Buffer {
        cur_buf!(self)
    }

    ///  Returns a mutable reference to the current buffer being edited.
    /// This may be the new buffer or a buffer from history.
    pub fn current_buffer_mut(&mut self) -> &mut Buffer {
        cur_buf_mut!(self)
    }

    /// Accept autosuggestion and copy its content into current buffer
    pub fn accept_autosuggestion(&mut self) -> io::Result<()> {
        if self.show_autosuggestions {
            {
                let autosuggestion = self.autosuggestion.clone();
                let search = self.is_search();
                let buf = self.current_buffer_mut();
                match autosuggestion {
                    Some(ref x) if search => buf.copy_buffer(x),
                    Some(ref x) => buf.insert_from_buffer(x),
                    None => (),
                }
            }
        }
        self.clear_search();
        self.move_cursor_to_end_of_line()
    }

    /// Returns current auto suggestion, for history search this is the current match if not
    /// searching the first history entry to start with current text (reverse order).
    /// Return None if nothing found.
    fn current_autosuggestion(&mut self) -> Option<Buffer> {
        // If we are editing a previous history item no autosuggestion.
        if self.hist_buf_valid || self.new_buf.num_chars() == 0 {
            return None;
        }
        let context_history = &self.history;
        let autosuggestion = if self.is_search() {
            self.search_history_loc().map(|i| &context_history[i])
        } else if self.show_autosuggestions {
            self.cur_history_loc
                .map(|i| &context_history[i])
                .or_else(|| {
                    context_history
                        .get_newest_match(Some(context_history.len()), &self.new_buf.to_string())
                        .map(|i| &context_history[i])
                })
        } else {
            None
        };
        autosuggestion.map(|hist| hist.into())
    }

    pub fn is_currently_showing_autosuggestion(&self) -> bool {
        self.autosuggestion.is_some()
    }

    /// Override the prompt for incremental search if needed.
    fn search_prompt(&mut self) -> String {
        if self.is_search() {
            // If we are searching override prompt to search prompt.
            let (hplace, color) = if self.history_subset_index.is_empty() {
                (0, color::Red.fg_str())
            } else {
                (
                    self.history_subset_loc.unwrap_or(0) + 1,
                    color::Green.fg_str(),
                )
            };
            let prefix = self.prompt.prefix();
            let suffix = self.prompt.suffix();
            format!(
                "{}(search)'{}{}{}` ({}/{}):{} ",
                &prefix,
                color,
                self.current_buffer(),
                color::Reset.fg_str(),
                hplace,
                self.history_subset_index.len(),
                &suffix
            )
        } else {
            self.prompt.to_string()
        }
    }

    fn colorize(&mut self, line: &str) -> String {
        match self.closure {
            Some(ref mut f) if self.use_closure => {
                let color = f(line);
                self.color_lines = Some((line.to_string(), color.clone()));
                color
            }
            Some(_) => {
                if let Some((old_line, colorized)) = &self.color_lines {
                    if line.starts_with(old_line) {
                        let mut new_line = colorized.clone();
                        new_line.push_str(&line[old_line.len()..]);
                        new_line
                    } else {
                        line.to_owned()
                    }
                } else {
                    line.to_owned()
                }
            }
            _ => line.to_owned(),
        }
    }

    fn display_with_suggest(
        &mut self,
        line: &str,
        buf_num_remaining_bytes: usize,
    ) -> io::Result<()> {
        let start = self.colorize(&line[..buf_num_remaining_bytes]);
        if self.is_search() {
            write!(&mut self.buf, "{}", color::Yellow.fg_str()).map_err(fmt_io_err)?;
        }
        write!(&mut self.buf, "{}", start).map_err(fmt_io_err)?;
        if !self.is_search() {
            write!(&mut self.buf, "{}", color::Yellow.fg_str()).map_err(fmt_io_err)?;
        }
        self.buf.push_str(&line[buf_num_remaining_bytes..]);
        Ok(())
    }

    fn show_lines(&mut self, show_autosuggest: bool, prompt_width: usize) -> io::Result<()> {
        let buf = cur_buf!(self);
        // If we have an autosuggestion, we make the autosuggestion the buffer we print out.
        // We get the number of bytes in the buffer (but NOT the autosuggestion).
        // Then, we loop and subtract from that number until it's 0, in which case we are printing
        // the autosuggestion from here on (in a different color).
        let lines = match self.autosuggestion {
            Some(ref suggestion) if show_autosuggest => suggestion.lines(),
            _ => buf.lines(),
        };
        let mut buf_num_remaining_bytes = buf.num_bytes();

        let lines_len = lines.len();
        for (i, line) in lines.into_iter().enumerate() {
            if i > 0 {
                write!(&mut self.buf, "{}", cursor::Right(prompt_width as u16))
                    .map_err(fmt_io_err)?;
            }

            if buf_num_remaining_bytes == 0 {
                self.buf.push_str(&line);
            } else if line.len() > buf_num_remaining_bytes {
                self.display_with_suggest(&line, buf_num_remaining_bytes)?;
                buf_num_remaining_bytes = 0;
            } else {
                buf_num_remaining_bytes -= line.len();
                let written_line = self.colorize(&line);
                if self.is_search() {
                    write!(&mut self.buf, "{}", color::Yellow.fg_str()).map_err(fmt_io_err)?;
                }
                self.buf.push_str(&written_line);
            }

            if i + 1 < lines_len {
                self.buf.push_str("\r\n");
            }
        }
        Ok(())
    }

    fn _display(&mut self, show_autosuggest: bool) -> io::Result<()> {
        fn calc_width(prompt_width: usize, buf_widths: &[usize], terminal_width: usize) -> usize {
            let mut total = 0;

            for line in buf_widths {
                if total % terminal_width != 0 {
                    total = ((total / terminal_width) + 1) * terminal_width;
                }

                total += prompt_width + line;
            }

            total
        }

        let prompt = self.search_prompt();

        let terminal_width = util::terminal_width()?;
        let prompt_width = util::last_prompt_line_width(&prompt);

        let buf = cur_buf!(self);
        let buf_width = buf.width();

        // Don't let the cursor go over the end!
        let buf_num_chars = buf.num_chars();
        if buf_num_chars < self.cursor {
            self.cursor = buf_num_chars;
        }

        // Can't move past the last character in vi normal mode
        if self.no_eol && self.cursor != 0 && self.cursor == buf_num_chars {
            self.cursor -= 1;
        }

        let buf_widths = match self.autosuggestion {
            Some(ref suggestion) => suggestion.width(),
            None => buf_width,
        };
        // Width of the current buffer lines (including autosuggestion) from the start to the cursor
        let buf_widths_to_cursor = match self.autosuggestion {
            // Cursor might overrun autosuggestion with history search.
            Some(ref suggestion) if self.cursor < suggestion.num_chars() => {
                suggestion.range_width(0, self.cursor)
            }
            _ => buf.range_width(0, self.cursor),
        };

        // Total number of terminal spaces taken up by prompt and buffer
        let new_total_width = calc_width(prompt_width, &buf_widths, terminal_width);
        let new_total_width_to_cursor =
            calc_width(prompt_width, &buf_widths_to_cursor, terminal_width);

        let new_num_lines = (new_total_width + terminal_width) / terminal_width;

        self.buf.push_str("\x1B[?1000l\x1B[?1l");

        // Move the term cursor to the same line as the prompt.
        if self.term_cursor_line > 1 {
            write!(
                &mut self.buf,
                "{}",
                cursor::Up(self.term_cursor_line as u16 - 1)
            )
            .map_err(fmt_io_err)?;
        }

        write!(&mut self.buf, "\r{}", clear::AfterCursor).map_err(fmt_io_err)?;

        // If we're cycling through completions, show those
        let mut completion_lines = 0;
        if let Some((completions, i)) = self.show_completions_hint.as_ref() {
            completion_lines = 1 + Self::print_completion_list(completions, *i, &mut self.buf)?;
            self.buf.push_str("\r\n");
        }

        // Write the prompt
        write!(&mut self.buf, "{}", prompt).map_err(fmt_io_err)?;

        self.show_lines(show_autosuggest, prompt_width)?;

        // at the end of the line, move the cursor down a line
        if new_total_width % terminal_width == 0 {
            self.buf.push_str("\r\n");
        }

        self.term_cursor_line = (new_total_width_to_cursor + terminal_width) / terminal_width;

        // The term cursor is now on the bottom line. We may need to move the term cursor up
        // to the line where the true cursor is.
        let cursor_line_diff = new_num_lines as isize - self.term_cursor_line as isize;
        match cursor_line_diff.cmp(&0) {
            Ordering::Greater => write!(&mut self.buf, "{}", cursor::Up(cursor_line_diff as u16))
                .map_err(fmt_io_err)?,
            Ordering::Less => unreachable!(),
            Ordering::Equal => {}
        }

        // Now that we are on the right line, we must move the term cursor left or right
        // to match the true cursor.
        let cursor_col_diff = new_total_width as isize
            - new_total_width_to_cursor as isize
            - cursor_line_diff * terminal_width as isize;
        match cursor_col_diff.cmp(&0) {
            Ordering::Greater => write!(&mut self.buf, "{}", cursor::Left(cursor_col_diff as u16))
                .map_err(fmt_io_err)?,
            Ordering::Less => {
                write!(
                    &mut self.buf,
                    "{}",
                    cursor::Right((-cursor_col_diff) as u16)
                )
                .map_err(fmt_io_err)?;
            }
            Ordering::Equal => {}
        }
        self.term_cursor_line += completion_lines;

        {
            let out = &mut self.out;
            write!(
                &mut self.buf,
                "{}{}",
                color::Reset.fg_str(),
                color::Reset.bg_str()
            )
            .map_err(fmt_io_err)?;
            out.write_all(self.buf.as_bytes())?;
            self.buf.clear();
            out.flush()
        }
    }

    /// Deletes the displayed prompt and buffer, replacing them with the current prompt and buffer
    pub fn display(&mut self) -> io::Result<()> {
        if self.is_search() && self.buffer_changed {
            // Refresh incremental search.
            let forward = self.forward_search;
            self.refresh_search(forward);
        }
        self.autosuggestion = self.current_autosuggestion();

        self._display(true)
    }

    /// Modifies the prompt prefix.
    /// Useful to reflect a keybinding mode (vi insert/normal for instance).
    pub fn set_prompt_prefix<P: Into<String>>(&mut self, prefix: P) {
        self.prompt.prefix = Some(prefix.into());
    }

    /// Clears the prompt prefix.
    /// Useful to reflect a keybinding mode (vi insert/normal for instance).
    pub fn clear_prompt_prefix(&mut self) {
        self.prompt.prefix = None;
    }

    /// Modifies the prompt suffix.
    /// Useful to reflect a keybinding mode (vi insert/normal for instance).
    pub fn set_prompt_suffix<S: Into<String>>(&mut self, suffix: S) {
        self.prompt.suffix = Some(suffix.into());
    }

    /// Clears the prompt prefix.
    /// Useful to reflect a keybinding mode (vi insert/normal for instance).
    pub fn clear_prompt_suffix(&mut self) {
        self.prompt.suffix = None;
    }
}

impl<'a> From<Editor<'a>> for String {
    fn from(ed: Editor<'a>) -> String {
        match ed.cur_history_loc {
            Some(i) => {
                if ed.hist_buf_valid {
                    ed.hist_buf
                } else {
                    ed.history[i].into()
                }
            }
            _ => ed.new_buf,
        }
        .into()
    }
}

#[cfg(test)]
mod tests {
    use super::*;
    use crate::context::get_buffer_words;
    use crate::History;

    #[test]
    /// test undoing delete_all_after_cursor
    fn delete_all_after_cursor_undo() {
        let mut out = Vec::new();
        let mut history = History::new();
        let words = Box::new(get_buffer_words);
        let mut buf = String::with_capacity(512);
        let mut ed = Editor::new(
            &mut out,
            Prompt::from("prompt"),
            None,
            &mut history,
            &words,
            &mut buf,
        )
        .unwrap();

        ed.insert_str_after_cursor("delete all of this").unwrap();
        ed.move_cursor_to_start_of_line().unwrap();
        ed.delete_all_after_cursor().unwrap();
        ed.undo().unwrap();
        assert_eq!(String::from(ed), "delete all of this");
    }

    #[test]
    fn move_cursor_left() {
        let mut out = Vec::new();
        let mut history = History::new();
        let words = Box::new(get_buffer_words);
        let mut buf = String::with_capacity(512);
        let mut ed = Editor::new(
            &mut out,
            Prompt::from("prompt"),
            None,
            &mut history,
            &words,
            &mut buf,
        )
        .unwrap();
        ed.insert_str_after_cursor("let").unwrap();
        assert_eq!(ed.cursor, 3);

        ed.move_cursor_left(1).unwrap();
        assert_eq!(ed.cursor, 2);

        ed.insert_after_cursor('f').unwrap();
        assert_eq!(ed.cursor, 3);
        assert_eq!(String::from(ed), "left");
    }

    #[test]
    fn cursor_movement() {
        let mut out = Vec::new();
        let mut history = History::new();
        let words = Box::new(get_buffer_words);
        let mut buf = String::with_capacity(512);
        let mut ed = Editor::new(
            &mut out,
            Prompt::from("prompt"),
            None,
            &mut history,
            &words,
            &mut buf,
        )
        .unwrap();
        ed.insert_str_after_cursor("right").unwrap();
        assert_eq!(ed.cursor, 5);

        ed.move_cursor_left(2).unwrap();
        ed.move_cursor_right(1).unwrap();
        assert_eq!(ed.cursor, 4);
    }

    #[test]
    fn delete_until_backwards() {
        let mut out = Vec::new();
        let mut history = History::new();
        let words = Box::new(get_buffer_words);
        let mut buf = String::with_capacity(512);
        let mut ed = Editor::new(
            &mut out,
            Prompt::from("prompt"),
            None,
            &mut history,
            &words,
            &mut buf,
        )
        .unwrap();
        ed.insert_str_after_cursor("right").unwrap();
        assert_eq!(ed.cursor, 5);

        ed.delete_until(0).unwrap();
        assert_eq!(ed.cursor, 0);
        assert_eq!(String::from(ed), "");
    }

    #[test]
    fn delete_until_forwards() {
        let mut out = Vec::new();
        let mut history = History::new();
        let words = Box::new(get_buffer_words);
        let mut buf = String::with_capacity(512);
        let mut ed = Editor::new(
            &mut out,
            Prompt::from("prompt"),
            None,
            &mut history,
            &words,
            &mut buf,
        )
        .unwrap();
        ed.insert_str_after_cursor("right").unwrap();
        ed.cursor = 0;

        ed.delete_until(5).unwrap();
        assert_eq!(ed.cursor, 0);
        assert_eq!(String::from(ed), "");
    }

    #[test]
    fn delete_until() {
        let mut out = Vec::new();
        let mut history = History::new();
        let words = Box::new(get_buffer_words);
        let mut buf = String::with_capacity(512);
        let mut ed = Editor::new(
            &mut out,
            Prompt::from("prompt"),
            None,
            &mut history,
            &words,
            &mut buf,
        )
        .unwrap();
        ed.insert_str_after_cursor("right").unwrap();
        ed.cursor = 4;

        ed.delete_until(1).unwrap();
        assert_eq!(ed.cursor, 1);
        assert_eq!(String::from(ed), "rt");
    }

    #[test]
    fn delete_until_inclusive() {
        let mut out = Vec::new();
        let mut history = History::new();
        let words = Box::new(get_buffer_words);
        let mut buf = String::with_capacity(512);
        let mut ed = Editor::new(
            &mut out,
            Prompt::from("prompt"),
            None,
            &mut history,
            &words,
            &mut buf,
        )
        .unwrap();
        ed.insert_str_after_cursor("right").unwrap();
        ed.cursor = 4;

        ed.delete_until_inclusive(1).unwrap();
        assert_eq!(ed.cursor, 1);
        assert_eq!(String::from(ed), "r");
    }
}<|MERGE_RESOLUTION|>--- conflicted
+++ resolved
@@ -221,11 +221,7 @@
         for _ in 0..(util::terminal_width().unwrap_or(80) - 1) {
             out.write_all(b" ")?; // if the line is not empty, overflow on next line
         }
-<<<<<<< HEAD
-        out.write_all(b"\r")?;
-=======
         out.write_all("\r \r".as_bytes())?; // Erase the "⏎" if nothing overwrites it
->>>>>>> 616e6165
         let Prompt {
             prefix,
             mut prompt,
