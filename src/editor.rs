--- conflicted
+++ resolved
@@ -1,10 +1,6 @@
 use std::cmp;
-<<<<<<< HEAD
 use std::cmp::Ordering;
-use std::fmt::Write;
-=======
 use std::fmt::{self, Write};
->>>>>>> de63c6f6
 use std::io;
 use strip_ansi_escapes::strip;
 use termion::{self, clear, color, cursor};
@@ -172,19 +168,12 @@
 }
 
 /// The core line editor. Displays and provides editing for history and the new buffer.
-<<<<<<< HEAD
 pub struct Editor<'a> {
-    prompt: String,
+    prompt: Prompt,
     out: &'a mut dyn io::Write,
     history: &'a mut History,
     word_divider_fn: &'a dyn Fn(&Buffer) -> Vec<(usize, usize)>,
     buf: &'a mut String,
-=======
-pub struct Editor<'a, W: io::Write> {
-    prompt: Prompt,
-    out: W,
-    context: &'a mut Context,
->>>>>>> de63c6f6
 
     // A closure that is evaluated just before we write to out.
     // This allows us to do custom syntax highlighting and other fun stuff.
@@ -258,22 +247,15 @@
     };
 }
 
-<<<<<<< HEAD
 fn fmt_io_err(err: std::fmt::Error) -> io::Error {
     let msg = format!("{}", err);
     io::Error::new(io::ErrorKind::Other, msg)
 }
 
 impl<'a> Editor<'a> {
-    pub fn new<P: Into<String>>(
+    pub fn new(
         out: &'a mut dyn io::Write,
-        prompt: P,
-=======
-impl<'a, W: io::Write> Editor<'a, W> {
-    pub fn new(
-        out: W,
         prompt: Prompt,
->>>>>>> de63c6f6
         f: Option<ColorClosure>,
         history: &'a mut History,
         word_divider_fn: &'a dyn Fn(&Buffer) -> Vec<(usize, usize)>,
@@ -282,15 +264,9 @@
         Editor::new_with_init_buffer(out, prompt, f, history, word_divider_fn, buf, Buffer::new())
     }
 
-<<<<<<< HEAD
-    pub fn new_with_init_buffer<P: Into<String>, B: Into<Buffer>>(
+    pub fn new_with_init_buffer<B: Into<Buffer>>(
         out: &'a mut dyn io::Write,
-        prompt: P,
-=======
-    pub fn new_with_init_buffer<B: Into<Buffer>>(
-        mut out: W,
         prompt: Prompt,
->>>>>>> de63c6f6
         f: Option<ColorClosure>,
         history: &'a mut History,
         word_divider_fn: &'a dyn Fn(&Buffer) -> Vec<(usize, usize)>,
@@ -302,21 +278,19 @@
             out.write_all(b" ")?; // if the line is not empty, overflow on next line
         }
         out.write_all("\r".as_bytes())?;
-<<<<<<< HEAD
-        let mut prompt = prompt.into();
-        for (i, pline) in prompt.split('\n').enumerate() {
-            if i > 0 {
-                out.write_all("\r\n".as_bytes())?;
-            }
-            out.write_all(pline.as_bytes())?;
-        }
-=======
         let Prompt {
             mut prompt,
             vi_status,
         } = prompt;
-        out.write_all(prompt.split('\n').join("\r\n").as_bytes())?;
->>>>>>> de63c6f6
+        for (i, pline) in prompt.split('\n').enumerate() {
+            if i > 0 {
+                out.write_all("\r\n".as_bytes())?;
+            }
+            out.write_all(pline.as_bytes())?;
+        }
+        if let Some(index) = prompt.rfind('\n') {
+            prompt = prompt.split_at(index + 1).1.into()
+        }
         if let Some(index) = prompt.rfind('\n') {
             prompt = prompt.split_at(index + 1).1.into()
         }
@@ -1280,14 +1254,13 @@
     #[test]
     /// test undoing delete_all_after_cursor
     fn delete_all_after_cursor_undo() {
-<<<<<<< HEAD
         let mut out = Vec::new();
         let mut history = History::new();
         let words = Box::new(get_buffer_words);
         let mut buf = String::with_capacity(512);
         let mut ed = Editor::new(
             &mut out,
-            "prompt".to_owned(),
+            Prompt::from("prompt"),
             None,
             &mut history,
             &words,
@@ -1295,11 +1268,6 @@
         )
         .unwrap();
 
-=======
-        let mut context = Context::new();
-        let out = Vec::new();
-        let mut ed = Editor::new(out, Prompt::from("prompt"), None, &mut context).unwrap();
->>>>>>> de63c6f6
         ed.insert_str_after_cursor("delete all of this").unwrap();
         ed.move_cursor_to_start_of_line().unwrap();
         ed.delete_all_after_cursor().unwrap();
@@ -1309,25 +1277,19 @@
 
     #[test]
     fn move_cursor_left() {
-<<<<<<< HEAD
         let mut out = Vec::new();
         let mut history = History::new();
         let words = Box::new(get_buffer_words);
         let mut buf = String::with_capacity(512);
         let mut ed = Editor::new(
             &mut out,
-            "prompt".to_owned(),
+            Prompt::from("prompt"),
             None,
             &mut history,
             &words,
             &mut buf,
         )
         .unwrap();
-=======
-        let mut context = Context::new();
-        let out = Vec::new();
-        let mut ed = Editor::new(out, Prompt::from("prompt"), None, &mut context).unwrap();
->>>>>>> de63c6f6
         ed.insert_str_after_cursor("let").unwrap();
         assert_eq!(ed.cursor, 3);
 
@@ -1341,25 +1303,19 @@
 
     #[test]
     fn cursor_movement() {
-<<<<<<< HEAD
         let mut out = Vec::new();
         let mut history = History::new();
         let words = Box::new(get_buffer_words);
         let mut buf = String::with_capacity(512);
         let mut ed = Editor::new(
             &mut out,
-            "prompt".to_owned(),
+            Prompt::from("prompt"),
             None,
             &mut history,
             &words,
             &mut buf,
         )
         .unwrap();
-=======
-        let mut context = Context::new();
-        let out = Vec::new();
-        let mut ed = Editor::new(out, Prompt::from("prompt"), None, &mut context).unwrap();
->>>>>>> de63c6f6
         ed.insert_str_after_cursor("right").unwrap();
         assert_eq!(ed.cursor, 5);
 
@@ -1370,25 +1326,19 @@
 
     #[test]
     fn delete_until_backwards() {
-<<<<<<< HEAD
         let mut out = Vec::new();
         let mut history = History::new();
         let words = Box::new(get_buffer_words);
         let mut buf = String::with_capacity(512);
         let mut ed = Editor::new(
             &mut out,
-            "prompt".to_owned(),
+            Prompt::from("prompt"),
             None,
             &mut history,
             &words,
             &mut buf,
         )
         .unwrap();
-=======
-        let mut context = Context::new();
-        let out = Vec::new();
-        let mut ed = Editor::new(out, Prompt::from("prompt"), None, &mut context).unwrap();
->>>>>>> de63c6f6
         ed.insert_str_after_cursor("right").unwrap();
         assert_eq!(ed.cursor, 5);
 
@@ -1399,25 +1349,19 @@
 
     #[test]
     fn delete_until_forwards() {
-<<<<<<< HEAD
         let mut out = Vec::new();
         let mut history = History::new();
         let words = Box::new(get_buffer_words);
         let mut buf = String::with_capacity(512);
         let mut ed = Editor::new(
             &mut out,
-            "prompt".to_owned(),
+            Prompt::from("prompt"),
             None,
             &mut history,
             &words,
             &mut buf,
         )
         .unwrap();
-=======
-        let mut context = Context::new();
-        let out = Vec::new();
-        let mut ed = Editor::new(out, Prompt::from("prompt"), None, &mut context).unwrap();
->>>>>>> de63c6f6
         ed.insert_str_after_cursor("right").unwrap();
         ed.cursor = 0;
 
@@ -1428,25 +1372,19 @@
 
     #[test]
     fn delete_until() {
-<<<<<<< HEAD
         let mut out = Vec::new();
         let mut history = History::new();
         let words = Box::new(get_buffer_words);
         let mut buf = String::with_capacity(512);
         let mut ed = Editor::new(
             &mut out,
-            "prompt".to_owned(),
+            Prompt::from("prompt"),
             None,
             &mut history,
             &words,
             &mut buf,
         )
         .unwrap();
-=======
-        let mut context = Context::new();
-        let out = Vec::new();
-        let mut ed = Editor::new(out, Prompt::from("prompt"), None, &mut context).unwrap();
->>>>>>> de63c6f6
         ed.insert_str_after_cursor("right").unwrap();
         ed.cursor = 4;
 
@@ -1457,25 +1395,19 @@
 
     #[test]
     fn delete_until_inclusive() {
-<<<<<<< HEAD
         let mut out = Vec::new();
         let mut history = History::new();
         let words = Box::new(get_buffer_words);
         let mut buf = String::with_capacity(512);
         let mut ed = Editor::new(
             &mut out,
-            "prompt".to_owned(),
+            Prompt::from("prompt"),
             None,
             &mut history,
             &words,
             &mut buf,
         )
         .unwrap();
-=======
-        let mut context = Context::new();
-        let out = Vec::new();
-        let mut ed = Editor::new(out, Prompt::from("prompt"), None, &mut context).unwrap();
->>>>>>> de63c6f6
         ed.insert_str_after_cursor("right").unwrap();
         ed.cursor = 4;
 
