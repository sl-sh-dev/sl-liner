--- conflicted
+++ resolved
@@ -79,13 +79,9 @@
 #[cfg(test)]
 mod tests {
     use super::*;
-<<<<<<< HEAD
     use crate::context::get_buffer_words;
+    use crate::editor::Prompt;
     use crate::History;
-=======
-    use crate::editor::Prompt;
-    use crate::Context;
->>>>>>> de63c6f6
     use std::io::ErrorKind;
     use termion::event::Key::*;
 
@@ -109,25 +105,19 @@
     #[test]
     /// when the current buffer is empty, ctrl-d generates and eof error
     fn ctrl_d_empty() {
-<<<<<<< HEAD
         let mut out = Vec::new();
         let mut history = History::new();
         let words = Box::new(get_buffer_words);
         let mut buf = String::with_capacity(512);
         let mut ed = Editor::new(
             &mut out,
-            "prompt".to_owned(),
+            Prompt::from("prompt"),
             None,
             &mut history,
             &words,
             &mut buf,
         )
         .unwrap();
-=======
-        let mut context = Context::new();
-        let out = Vec::new();
-        let mut ed = Editor::new(out, Prompt::from("prompt"), None, &mut context).unwrap();
->>>>>>> de63c6f6
         let mut map = TestKeyMap;
 
         let res = map.handle_key(Ctrl('d'), &mut ed, &mut EmptyCompleter);
@@ -138,25 +128,19 @@
     #[test]
     /// when the current buffer is not empty, ctrl-d should be ignored
     fn ctrl_d_non_empty() {
-<<<<<<< HEAD
         let mut out = Vec::new();
         let mut history = History::new();
         let words = Box::new(get_buffer_words);
         let mut buf = String::with_capacity(512);
         let mut ed = Editor::new(
             &mut out,
-            "prompt".to_owned(),
+            Prompt::from("prompt"),
             None,
             &mut history,
             &words,
             &mut buf,
         )
         .unwrap();
-=======
-        let mut context = Context::new();
-        let out = Vec::new();
-        let mut ed = Editor::new(out, Prompt::from("prompt"), None, &mut context).unwrap();
->>>>>>> de63c6f6
         let mut map = TestKeyMap;
         ed.insert_str_after_cursor("not empty").unwrap();
 
@@ -167,25 +151,19 @@
     #[test]
     /// ctrl-c should generate an error
     fn ctrl_c() {
-<<<<<<< HEAD
         let mut out = Vec::new();
         let mut history = History::new();
         let words = Box::new(get_buffer_words);
         let mut buf = String::with_capacity(512);
         let mut ed = Editor::new(
             &mut out,
-            "prompt".to_owned(),
+            Prompt::from("prompt"),
             None,
             &mut history,
             &words,
             &mut buf,
         )
         .unwrap();
-=======
-        let mut context = Context::new();
-        let out = Vec::new();
-        let mut ed = Editor::new(out, Prompt::from("prompt"), None, &mut context).unwrap();
->>>>>>> de63c6f6
         let mut map = TestKeyMap;
 
         let res = map.handle_key(Ctrl('c'), &mut ed, &mut EmptyCompleter);
